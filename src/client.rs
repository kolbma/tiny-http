use std::convert::TryFrom;
use std::io::{BufReader, BufWriter, Read};
use std::io::{Error as IoError, ErrorKind as IoErrorKind, Result as IoResult};
use std::net::SocketAddr;
use std::sync::Arc;

use crate::common::{HttpVersion, Method};
use crate::response::Standard::{
    BadRequest400, ExpectationFailed417, HttpVersionNotSupported505,
    RequestHeaderFieldsTooLarge431, RequestTimeout408, UriTooLong414,
};
use crate::util::registration::ArcRegistrationU16;
use crate::util::{
    RefinedTcpStream, SequentialReader, SequentialReaderBuilder, SequentialWriterBuilder,
};
use crate::Request;
#[cfg(feature = "socket2")]
use crate::SocketConfig;
use crate::{limits, Header};
use crate::{log, response};
use crate::{request, ConnectionHeader};
use crate::{ConnectionValue, LimitsConfig};

const CR: u8 = b'\r';
const NL: u8 = b'\n';
const HEADER_READER_BUF_MAX_IDX: usize = limits::HEADER_READER_BUF_SIZE - 1;

/// A `ClientConnection` is an object that will store a socket to a client
/// and return Request objects.
pub(crate) struct ClientConnection {
    /// store registration to count all open ClientConnection
    _client_counter: ArcRegistrationU16,

    /// set to true if we know that the previous request is the last one
    is_connection_close: bool,

    /// configuration of limits
    limits: Arc<LimitsConfig>,

    /// Reader to read the next header from
    next_header_source: SequentialReader<BufReader<RefinedTcpStream>>,

    /// address of the client
    remote_addr: IoResult<Option<SocketAddr>>,

    /// true if the connection goes through SSL
    secure: bool,

    /// sequence of Writers to the stream, to avoid writing response #2 before
    ///  response #1
    sink: SequentialWriterBuilder<BufWriter<RefinedTcpStream>>,

    /// config for tcp sockets
    #[cfg(feature = "socket2")]
    socket_config: Arc<SocketConfig>,

    /// sequence of Readers to the stream, so that the data is not read in
    ///  the wrong order
    source: SequentialReaderBuilder<BufReader<RefinedTcpStream>>,
}

/// Checks line length limit in `read_next_line()`
macro_rules! check_line_limit {
    ($self:ident, $n:expr, $limit:expr) => {
        if $n >= $limit {
            log::warn!(
                "connection [{}] header line limit reached",
                $self
                    .remote_addr
                    .as_ref()
                    .ok()
                    .map_or(String::default(), |a| {
                        a.map_or(String::default(), |a| a.to_string())
                    })
            );
            return Err(ReadError::HttpProtocol(
                HttpVersion::Version1_0,
                RequestHeaderFieldsTooLarge431,
            ));
        }
    };
}

impl ClientConnection {
    /// Creates a new `ClientConnection` that takes ownership of the `TcpStream`.
    pub(crate) fn new(
        write_socket: RefinedTcpStream,
        mut read_socket: RefinedTcpStream,
        client_counter: ArcRegistrationU16,
        limits: &Arc<LimitsConfig>,
        #[cfg(feature = "socket2")] socket_config: &Arc<SocketConfig>,
    ) -> Self {
        let remote_addr = read_socket.peer_addr();
        let secure = read_socket.secure();

        let mut source = SequentialReaderBuilder::new(BufReader::with_capacity(1024, read_socket));
        let first_header = source.next().unwrap();

        log::info!(
            "connection [{}] count [{}]",
            remote_addr.as_ref().ok().map_or(String::default(), |a| {
                a.map_or(String::default(), |a| a.to_string())
            }),
            client_counter.value()
        );

        ClientConnection {
            _client_counter: client_counter,
            is_connection_close: false,
            limits: Arc::clone(limits),
            next_header_source: first_header,
            remote_addr,
            secure,
            sink: SequentialWriterBuilder::new(BufWriter::with_capacity(1024, write_socket)),
            #[cfg(feature = "socket2")]
            socket_config: Arc::clone(socket_config),
            source,
        }
    }

    /// true if the connection is HTTPS
    pub(crate) fn secure(&self) -> bool {
        self.secure
    }

    /// Reads the next line from `self.next_header_source`.
    ///
    /// Reads until `CRLF` is reached. The next read will start
    /// at the first byte of the new line.
    ///
    /// The overall header limit is 8K.
    /// The limit per header line is 2K.
    fn read_next_line(&mut self, buf: &mut Vec<u8>) -> Result<(), ReadError> {
        let mut bytes = [0u8; limits::HEADER_READER_BUF_SIZE];
        let mut cr_pos = 0;
        let mut limit = 0;
        let mut space_only = true;
        let mut w = 0;

        buf.clear();
        let reader = self.next_header_source.by_ref();

        loop {
            let byte_result = reader.read(&mut bytes[w..=w]);

            match byte_result {
                Ok(0) => {
<<<<<<< HEAD
                    space_only = false;
=======
                    if space_only && w == 0 {
                        space_only = false;
                    }
>>>>>>> c409d59e
                    break;
                }
                Err(err) => {
                    return Err(ReadError::ReadIoError(err));
                }
                _ => {}
            }

            let b = bytes[w];

            #[allow(clippy::manual_range_contains)]
            if b == NL {
                if w > 0 && cr_pos == w - 1 {
                    limit += cr_pos;
                    check_line_limit!(self, limit, self.limits.header_line_len);
                    buf.extend_from_slice(&bytes[0..cr_pos]);
                } else {
                    if w == 0 {
                        // got <NL> in a fresh bytes buffer
                        space_only = false;
                    }
                    limit += w;
                    check_line_limit!(self, limit, self.limits.header_line_len);
                    buf.extend_from_slice(&bytes[0..w]);
                    log::debug!("missing 2-byte compliant <CR><NL>");
                }

                break;
            } else if b == CR && cr_pos == 0 {
                // a Crazy Iwan <CR>  with pos > 0 will violate in next else if check
                if w == 0 {
                    space_only = false;
                }
                cr_pos = w;
            } else if (b < 32 && b != 9) || b == 127 || cr_pos > 0 {
                // abort early when byte range of client violates spec
                return Err(ReadError::RfcViolation);
            } else if space_only && b != 32 && b != 9 {
                space_only = false;
            }

            if w < HEADER_READER_BUF_MAX_IDX {
                w += 1;
            } else {
                limit += w + 1;
                check_line_limit!(self, limit, self.limits.header_line_len);
                buf.extend_from_slice(&bytes[0..=w]);
                w = 0;
            }
        }

        if space_only {
            // spec doesn't allow lines with only spaces
            return Err(ReadError::RfcViolation);
        }

        Ok(())
    }

    /// Reads a request from the stream.
    /// Blocks until the header has been read or `read_timeout` occurred.
    ///
    /// The overall header limit is 8K.
    /// The limit per header line is 2K.
    fn read_request(&mut self) -> Result<Request, ReadError> {
        let (method, path, version, headers) = {
            let mut header_limit_rest = self.limits.header_max_size;
            let mut line_buf = Vec::new();

            // reading the request line
            let (method, path, version) = {
                self.read_next_line(&mut line_buf).map_err(|err| {
                    match err {
                        ReadError::HttpProtocol(v, RequestHeaderFieldsTooLarge431) => {
                            // match to 414 URI Too Long for request line
                            ReadError::HttpProtocol(v, UriTooLong414)
                        }
                        _ => err,
                    }
                })?;

                let line_len = line_buf.len();

                if line_len == 0 {
                    return Err(ReadError::ReadIoError(IoError::new(
                        IoErrorKind::TimedOut,
                        "no header",
                    )));
                }

                header_limit_rest = header_limit_rest.checked_sub(line_len).ok_or(
                    // Request Header Fields Too Large
                    ReadError::HttpProtocol(
                        HttpVersion::Version1_0,
                        RequestHeaderFieldsTooLarge431,
                    ),
                )?;

                parse_request_line(&line_buf)?
            };

            let path = std::str::from_utf8(path).unwrap().to_owned();

            // getting all headers
            let headers = {
                let mut headers = Vec::new();
                loop {
                    self.read_next_line(&mut line_buf)?;

                    let line_len = line_buf.len();

                    if line_len == 0 {
                        break; // header end
                    }

                    header_limit_rest = header_limit_rest.checked_sub(line_len).ok_or(
                        // Request Header Fields Too Large
                        ReadError::HttpProtocol(version, RequestHeaderFieldsTooLarge431),
                    )?;

                    headers.push(match Header::try_from(line_buf.as_slice()) {
                        Ok(h) => h,
                        _ => return Err(ReadError::Header(version)),
                    });
                }

                headers
            };

            (method, path, version, headers)
        };

        log::debug!("{method} {path} {}", version.header());

        // building the writer for the request
        let writer = self.sink.next().unwrap();

        // follow-up for next potential request
        let mut next_header_source = self.source.next().unwrap();

        std::mem::swap(&mut self.next_header_source, &mut next_header_source);
        let source_data = next_header_source; // move to make clear for current swap

        // building the next request
        let request = Request::create(
            self.limits.content_buffer_size,
            headers,
            method,
            path,
            self.secure,
            version,
            *self.remote_addr.as_ref().unwrap(),
            source_data,
            writer,
        )
        .map_err(|err| {
            log::warn!("request: {err}");
            ReadError::from((err, version))
        })?;

        // return the request
        Ok(request)
    }

    fn request_error_handler(&mut self, err: ReadError) -> ReadError {
        match err {
            ReadError::ReadIoError(ref inner_err) if inner_err.kind() == IoErrorKind::TimedOut => {
                // windows socket uses `TimedOut` on socket timeout
                send_error_std_response(self, RequestTimeout408, None, false);
                // converting to `WouldBlock` for consistency
                // closing the connection
                let _ = inner_err;
                log::debug!("timed out: {inner_err}");
                return ReadError::WouldBlock;
            }

            ReadError::ReadIoError(ref inner_err)
                if inner_err.kind() == IoErrorKind::WouldBlock =>
            {
                // unix socket uses `WouldBlock` on socket timeout
                send_error_std_response(self, RequestTimeout408, None, false);
                // closing the connection
                let _ = inner_err;
                log::debug!("would block: {inner_err}");
                return ReadError::WouldBlock;
            }

            ReadError::RequestLine | ReadError::RfcViolation => {
                send_error_std_response(self, BadRequest400, None, false);
                // we don't know where the next request would start,
                // so we have to close
            }

            ReadError::Header(ver) => {
                send_error_std_response(self, BadRequest400, Some(ver), false);
                // we don't know where the next request would start,
                // so we have to close
            }

            ReadError::HttpProtocol(ver, status) => {
                send_error_std_response(self, status, Some(ver), false);
                // we don't know where the next request would start,
                // so we have to close
            }

            ReadError::HttpVersion(_ver) => {
                send_error_std_response(self, HttpVersionNotSupported505, None, false);
            }

            ReadError::ExpectationFailed(ver) => {
                // TODO: should be recoverable, but needs handling in case of body
                send_error_std_response(self, ExpectationFailed417, Some(ver), true);
            }

            ReadError::ReadIoError(ref inner_err) => {
                let _ = inner_err;
                log::debug!("close cause: {inner_err} kind: {}", inner_err.kind());
                // closing the connection
            }

            ReadError::WouldBlock => {}
        };

        err
    }
}

impl Iterator for ClientConnection {
    type Item = Result<Request, ReadError>;

    /// Blocks until the next Request is available.
    /// Returns None when no new Requests will come from the client.
    fn next(&mut self) -> Option<Result<Request, ReadError>> {
        // the client sent a "connection: close" header in this previous request
        //  or is using HTTP 1.0, meaning that no new request will come
        if self.is_connection_close {
            log::debug!("connection close");
            return None;
        }

        let rq = self
            .read_request()
            .map_err(|err| {
                self.is_connection_close = true;
                self.request_error_handler(err)
            })
            .ok()?;

        // updating the status of the connection
        let connection_header = rq
            .header_first(b"Connection")
            .and_then(|h| ConnectionHeader::try_from(&h.value).ok());

        let mut rq = rq;

        // handle Connection header - see also [`request::Request::respond`]
        if let Some(connection_headers) = connection_header {
            let connection_header = connection_headers.iter().next();
            match connection_header {
                Some(ConnectionValue::Close) => set_connection_close(self, &mut rq, true),
                Some(ConnectionValue::Upgrade) => {
                    if !connection_headers.contains(&ConnectionValue::KeepAlive) {
                        set_connection_close(self, &mut rq, false);
                    }
                }
                // HTTP/1.0 does a upgrade to 1.1 with keep-alive set
                Some(ConnectionValue::KeepAlive)
                    if rq.http_version() == HttpVersion::Version1_0 =>
                {
                    #[cfg(feature = "socket2")]
                    if !self.socket_config.tcp_keep_alive {
                        set_connection_close(self, &mut rq, true);
                    }
                }
                // <= HTTP/1.0 is always close
                _ if rq.http_version() <= HttpVersion::Version1_0 => {
                    set_connection_close(self, &mut rq, true);
                }
                #[cfg(feature = "socket2")]
                _ => {
                    if !self.socket_config.tcp_keep_alive {
                        set_connection_close(self, &mut rq, true);
                    }
                }
                #[cfg(not(feature = "socket2"))]
                _ => {}
            };
        } else if rq.http_version() <= HttpVersion::Version1_0 {
            // <= HTTP/1.0 is always close
            set_connection_close(self, &mut rq, true);
        } else {
            #[cfg(feature = "socket2")]
            if !self.socket_config.tcp_keep_alive {
                set_connection_close(self, &mut rq, true);
            }
        }

        let rq = rq;

        // returning the request
        Some(Ok(rq))
    }
}

#[inline]
fn send_error_std_response(
    client_connection: &mut ClientConnection,
    status: response::Standard,
    version: Option<HttpVersion>,
    do_not_send_body: bool,
) {
    let version = version.unwrap_or(HttpVersion::Version1_0);

    let writer = client_connection.sink.next().unwrap();
    let response = <&response::StandardResponse>::from(&status);

    log::info!(
        "send error response [{}] ({})",
        client_connection
            .remote_addr
            .as_ref()
            .ok()
            .map_or(String::default(), |a| {
                a.map_or(String::default(), |a| a.to_string())
            }),
        response.status_code()
    );

    let _ = response.raw_print_ref(writer, version, None, do_not_send_body, None);
}

#[inline]
fn set_connection_close(c: &mut ClientConnection, rq: &mut Request, set_close_header: bool) {
    c.is_connection_close = true;
    if set_close_header {
        rq.set_connection_header(Some(ConnectionValue::Close));
    }
}

/// Error that can happen when reading a request.
#[derive(Debug)]
pub(crate) enum ReadError {
    /// the client sent an unrecognized `Expect` header
    ExpectationFailed(HttpVersion),
    Header(HttpVersion),
    HttpProtocol(HttpVersion, response::Standard),
    HttpVersion(Option<HttpVersion>),
    ReadIoError(IoError),
    RequestLine,
    RfcViolation,
    WouldBlock,
}

impl std::error::Error for ReadError {}

impl std::fmt::Display for ReadError {
    fn fmt(&self, f: &mut std::fmt::Formatter<'_>) -> std::fmt::Result {
        match self {
            Self::ExpectationFailed(v) => {
                f.write_str("unrecognized expect: ")?;
                f.write_str(v.header())
            }
            Self::Header(v) => {
                f.write_str("unsupported header: ")?;
                f.write_str(v.header())
            }
            Self::HttpProtocol(v, status) => {
                let response = <&response::StandardResponse>::from(status);
                f.write_str(v.header())?;
                f.write_str(&response.status_code().to_string())?;
                f.write_str(response.as_utf8_str().unwrap()) // StandardResponse has valid utf-8 data set
            }
            Self::HttpVersion(v) => {
                f.write_str("unsupported version: ")?;
                f.write_str(v.map(|v| v.header()).unwrap_or_default())
            }
            Self::ReadIoError(err) => err.fmt(f),
            Self::RequestLine => f.write_str("no request"),
            Self::RfcViolation => f.write_str("http rfc violation"),
            Self::WouldBlock => f.write_str("would block"),
        }
    }
}

impl From<IoError> for ReadError {
    fn from(err: IoError) -> Self {
        Self::ReadIoError(err)
    }
}

impl From<ReadError> for IoError {
    fn from(err: ReadError) -> Self {
        match err {
            ReadError::ReadIoError(err) => err,
            _ => IoError::new(IoErrorKind::InvalidInput, "request invalid"),
        }
    }
}

impl From<(request::CreateError, HttpVersion)> for ReadError {
    fn from((err, version): (request::CreateError, HttpVersion)) -> Self {
        match err {
            request::CreateError::ContentLength => ReadError::HttpProtocol(version, BadRequest400),
            request::CreateError::IoError(err) => ReadError::ReadIoError(err),
            request::CreateError::Expect => ReadError::ExpectationFailed(version),
        }
    }
}

/// Parses the request line of the request.
/// eg. GET / HTTP/1.1
/// At the moment supporting 0.9, 1.0, 1.1
#[inline]
fn parse_request_line(line: &[u8]) -> Result<(Method, &[u8], HttpVersion), ReadError> {
    let mut method_pos = (0, 0);
    let mut path_pos = (0, 0);
    let mut version_pos = (0, 0);

    let mut is_next = false;
    let mut pos = 0;

    #[allow(clippy::explicit_counter_loop, clippy::manual_range_contains)]
    // it's faster than iterator
    for &b in line {
        if b == 32 {
            if is_next {
                // more spaces than allowed
                return Err(ReadError::RequestLine);
            }
            is_next = true;
            if method_pos.1 == 0 {
                method_pos.1 = pos;
            } else if path_pos.1 == 0 {
                path_pos.1 = pos;
            } else if version_pos.1 == 0 {
                // should be at the end of line
                return Err(ReadError::RequestLine);
            }
        } else if !((b >= 63 && b <= 126) || (b >= 36 && b <= 59) || b == 61 || b == 33) {
            return Err(ReadError::RequestLine);
        } else if is_next {
            is_next = false;
            if path_pos.0 == 0 {
                path_pos.0 = pos;
            } else if version_pos.0 == 0 {
                version_pos.0 = pos;
                break; // start of last part
            }
        }

        pos += 1;
    }

    if method_pos.1 == 0 || path_pos.1 == 0 {
        return Err(ReadError::RequestLine);
    }

    let method = Method::from(&line[method_pos.0..method_pos.1]);
    let path = &line[path_pos.0..path_pos.1];
    let version = if let Ok(ver) = HttpVersion::try_from(&line[version_pos.0..]) {
        if ver <= HttpVersion::Version1_1 {
            // only up to 1.1 supported
            ver
        } else {
            return Err(ReadError::HttpVersion(Some(ver)));
        }
    } else {
        return Err(ReadError::HttpVersion(None));
    };

    Ok((method, path, version))
}

#[cfg(test)]
mod test {
    use crate::HttpVersion;

    #[test]
    fn parse_request_line_test() {
        let (method, path, ver) = super::parse_request_line(&b"GET /hello HTTP/1.1"[..]).unwrap();

        assert!(method == crate::Method::Get);
        assert!(path == b"/hello");
        assert!(ver == HttpVersion::Version1_1);

        assert!(super::parse_request_line(&b"GET /hello"[..]).is_err());
        assert!(super::parse_request_line(&b"qsd qsd qsd"[..]).is_err());
        assert!(super::parse_request_line(&b" GET /hello HTTP/1.1"[..]).is_err());
        assert!(super::parse_request_line(&b"GET /hello HTTP/1.1 "[..]).is_err());
        assert!(super::parse_request_line(&b"GET   /hello HTTP/1.1"[..]).is_err());
        assert!(super::parse_request_line(&b"GET /hello   HTTP/1.1"[..]).is_err());

        assert!(super::parse_request_line(&b"GET /favicon.ico HTTP/1.1"[..]).is_ok());
        assert!(super::parse_request_line(&b"GET /hello?q=1 HTTP/1.1"[..]).is_ok());
        assert!(super::parse_request_line(&b"GET /hello?q=1#local HTTP/1.1"[..]).is_err());
        assert!(
            super::parse_request_line(&b"GET https://localhost:8080/index.html HTTP/1.1"[..])
                .is_ok()
        );
        assert!(super::parse_request_line(&b"OPTIONS * HTTP/1.1"[..]).is_ok());

        let (method, _, _) = super::parse_request_line(&b"loGET /hello HTTP/1.1"[..]).unwrap();
        assert_eq!(
            method,
            crate::Method::NonStandard(Some("loGET".parse().unwrap()))
        );
    }
}<|MERGE_RESOLUTION|>--- conflicted
+++ resolved
@@ -145,13 +145,9 @@
 
             match byte_result {
                 Ok(0) => {
-<<<<<<< HEAD
-                    space_only = false;
-=======
                     if space_only && w == 0 {
                         space_only = false;
                     }
->>>>>>> c409d59e
                     break;
                 }
                 Err(err) => {
