[package]
name = "tiny_http"
version = "0.12.0"
authors = ["pierre.krieger1708@gmail.com", "Corey Farwell <coreyf@rwell.org>"]
description = "Low level HTTP server library"
documentation = "https://tiny-http.github.io/tiny-http/tiny_http/index.html"
keywords = ["http", "server", "web"]
license = "MIT OR Apache-2.0"
repository = "https://github.com/tiny-http/tiny-http"
edition = "2018"
<<<<<<< HEAD
rust-version = "1.61"

[package.metadata]
# minimum supported rust version 1.61 - dependencies rustls
msrv = "1.61"
=======
rust-version = "1.57"
>>>>>>> e2215636

[features]
default = ["log"]
ssl = ["ssl-openssl"]
ssl-openssl = ["openssl", "zeroize"]
ssl-rustls = ["rustls", "rustls-pemfile", "zeroize"]
ssl-native-tls = ["native-tls", "zeroize"]

[dependencies]
ascii = "1.1"
chunked_transfer = "1"
<<<<<<< HEAD
httpdate = "1.0.3"
=======
httpdate = "1.0.2"
>>>>>>> e2215636

log = { version = "0.4.4", optional = true }
openssl = { version = "0.10", optional = true }
rustls = { version = "0.22.2", optional = true }
rustls-pemfile = { version = "2.0.0", optional = true }
zeroize = { version = "1", optional = true }
native-tls = { version = "0.2", optional = true }

[dev-dependencies]
fdlimit = "0.3.0"
rustc-serialize = "0.3"
sha1_smol = "1.0.0"

[target.'cfg(unix)'.dev-dependencies]
rlimit = "0.10.1"

[package.metadata.docs.rs]
# Enable just one SSL implementation
features = ["ssl-openssl"]<|MERGE_RESOLUTION|>--- conflicted
+++ resolved
@@ -8,15 +8,11 @@
 license = "MIT OR Apache-2.0"
 repository = "https://github.com/tiny-http/tiny-http"
 edition = "2018"
-<<<<<<< HEAD
 rust-version = "1.61"
 
 [package.metadata]
 # minimum supported rust version 1.61 - dependencies rustls
 msrv = "1.61"
-=======
-rust-version = "1.57"
->>>>>>> e2215636
 
 [features]
 default = ["log"]
@@ -28,13 +24,9 @@
 [dependencies]
 ascii = "1.1"
 chunked_transfer = "1"
-<<<<<<< HEAD
 httpdate = "1.0.3"
-=======
-httpdate = "1.0.2"
->>>>>>> e2215636
 
-log = { version = "0.4.4", optional = true }
+log = { version = "0.4.20", optional = true }
 openssl = { version = "0.10", optional = true }
 rustls = { version = "0.22.2", optional = true }
 rustls-pemfile = { version = "2.0.0", optional = true }
